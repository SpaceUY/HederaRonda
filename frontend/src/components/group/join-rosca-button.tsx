--- conflicted
+++ resolved
@@ -22,12 +22,6 @@
 import { Alert, AlertDescription } from '@/components/ui/alert';
 import { Badge } from '@/components/ui/badge';
 import { Button } from '@/components/ui/button';
-<<<<<<< HEAD
-import { Card, CardContent, CardDescription, CardHeader, CardTitle } from '@/components/ui/card';
-import { isCCIPSupported, getCCIPNetworkConfig } from '@/constants/ccip-config';
-import { useRoscaJoin } from '@/hooks/use-rosca-join';
-
-=======
 import {
   Card,
   CardContent,
@@ -35,9 +29,9 @@
   CardHeader,
   CardTitle,
 } from '@/components/ui/card';
+import { isCCIPSupported, getCCIPNetworkConfig } from '@/constants/ccip-config';
 import { useRoscaJoin } from '@/hooks/use-rosca-join';
 import { useTokenFormatter } from '@/hooks/use-token-formatter';
->>>>>>> 089cac81
 
 interface JoinRoscaButtonProps {
   contributionAmount: string; // Amount in token units (e.g., "100" for 100 USDC)
@@ -120,16 +114,6 @@
   }, [step, onSuccess]);
 
   const getButtonText = (): string => {
-<<<<<<< HEAD
-    if (!isConnected) {return 'Connect Wallet';}
-    if (isWrongNetwork) {
-      const supportedNetworks = Object.values({ 11155111: 'Sepolia', 43113: 'Avalanche Fuji' });
-      return `Switch to Supported Network (${supportedNetworks.join(', ')})`;
-    }
-    if (isAlreadyMember) {return 'Already Joined RONDA';}
-    if (!hasEnoughBalance) {return `Insufficient Balance`;}
-    
-=======
     if (!isConnected) {
       return 'Connect Wallet';
     }
@@ -149,7 +133,6 @@
       return `Insufficient Balance`;
     }
 
->>>>>>> 089cac81
     switch (step) {
       case 'checking':
         return 'Verifying Eligibility...';
@@ -207,7 +190,7 @@
     if (hasPenalties) {
       return `You have ${penaltyCount} penalty token${penaltyCount !== 1 ? 's' : ''} and cannot join RONDAs`;
     }
-    
+
     switch (step) {
       case 'checking':
         return 'Verifying your membership status and penalty tokens...';
@@ -257,13 +240,13 @@
       <Button
         onClick={handleClick}
         disabled={isButtonDisabled}
-        className={`w-full text-base font-semibold py-6 ${className}`}
+        className={`w-full py-6 text-base font-semibold ${className}`}
         variant={
           step === 'error'
             ? 'outline'
             : isAlreadyMember || hasPenalties
-            ? 'secondary'
-            : 'default'
+              ? 'secondary'
+              : 'default'
         }
       >
         {getButtonIcon()}
@@ -280,12 +263,13 @@
             error={penaltyError || ''}
             walletAddress={address || ''}
           />
-          
+
           {hasPenalties && (
             <Alert variant="destructive">
               <AlertTriangle className="h-4 w-4" />
               <AlertDescription>
-                You cannot participate in rounds due to contract violations. Please resolve your penalties before joining.
+                You cannot participate in rounds due to contract violations.
+                Please resolve your penalties before joining.
               </AlertDescription>
             </Alert>
           )}
@@ -302,10 +286,12 @@
         </Alert>
       )}
 
-      {!isAlreadyMember && !hasPenalties && parseFloat(entryFeeFormatted) > 0 ? (
+      {!isAlreadyMember &&
+      !hasPenalties &&
+      parseFloat(entryFeeFormatted) > 0 ? (
         <Card className="border-l-4 border-l-warning">
           <CardContent className="p-4">
-            <div className="flex items-center justify-between mb-2">
+            <div className="mb-2 flex items-center justify-between">
               <div className="flex items-center space-x-2">
                 <DollarSign className="h-4 w-4 text-warning" />
                 <span className="text-sm font-medium text-warning">
@@ -314,10 +300,10 @@
               </div>
               <Badge
                 variant="outline"
-                className="bg-warning/10 text-warning border-warning/20"
+                className="border-warning/20 bg-warning/10 text-warning"
               >
                 {isFormattingAmounts ? (
-                  <div className="h-4 bg-muted animate-pulse rounded w-16" />
+                  <div className="h-4 w-16 animate-pulse rounded bg-muted" />
                 ) : (
                   formattedEntryFee || `${entryFeeFormatted} tokens`
                 )}
@@ -330,7 +316,7 @@
                 </span>
                 <div className="font-medium">
                   {isFormattingAmounts ? (
-                    <div className="h-4 bg-muted animate-pulse rounded w-20" />
+                    <div className="h-4 w-20 animate-pulse rounded bg-muted" />
                   ) : (
                     formattedMonthlyDeposit || `${contributionAmount} tokens`
                   )}
@@ -340,21 +326,22 @@
                 <span className="text-muted-foreground">Entry Fee:</span>
                 <div className="font-medium">
                   {isFormattingAmounts ? (
-                    <div className="h-4 bg-muted animate-pulse rounded w-16" />
+                    <div className="h-4 w-16 animate-pulse rounded bg-muted" />
                   ) : (
                     formattedEntryFee || `${entryFeeFormatted} tokens`
                   )}
                 </div>
               </div>
             </div>
-            <div className="mt-2 pt-2 border-t">
+            <div className="mt-2 border-t pt-2">
               <div className="flex justify-between text-sm">
                 <span className="text-muted-foreground">Total Required:</span>
                 <span className="font-semibold text-warning">
                   {isFormattingAmounts ? (
-                    <div className="h-4 bg-muted animate-pulse rounded w-24" />
+                    <div className="h-4 w-24 animate-pulse rounded bg-muted" />
                   ) : (
-                    formattedTotalContribution || `${totalRequiredFormatted} tokens`
+                    formattedTotalContribution ||
+                    `${totalRequiredFormatted} tokens`
                   )}
                 </span>
               </div>
@@ -370,7 +357,7 @@
       !isEstimatingGas ? (
         <Card className="border-l-4 border-l-success">
           <CardContent className="p-4">
-            <div className="flex items-center justify-between mb-2">
+            <div className="mb-2 flex items-center justify-between">
               <div className="flex items-center space-x-2">
                 <Zap className="h-4 w-4 text-success" />
                 <span className="text-sm font-medium text-success">
@@ -379,7 +366,7 @@
               </div>
               <Badge
                 variant="outline"
-                className="bg-success/10 text-success border-success/20"
+                className="border-success/20 bg-success/10 text-success"
               >
                 {estimatedGas.toLocaleString()} gas
               </Badge>
@@ -389,9 +376,10 @@
                 <span className="text-muted-foreground">Token Amount:</span>
                 <div className="font-medium">
                   {isFormattingAmounts ? (
-                    <div className="h-4 bg-muted animate-pulse rounded w-20" />
+                    <div className="h-4 w-20 animate-pulse rounded bg-muted" />
                   ) : (
-                    formattedTotalContribution || `${totalRequiredFormatted} tokens`
+                    formattedTotalContribution ||
+                    `${totalRequiredFormatted} tokens`
                   )}
                 </div>
               </div>
@@ -403,7 +391,7 @@
               </div>
             </div>
             {needsApproval && (
-              <div className="mt-2 pt-2 border-t">
+              <div className="mt-2 border-t pt-2">
                 <div className="flex justify-between text-sm">
                   <span className="text-muted-foreground">Steps Required:</span>
                   <span className="font-semibold">1. Approve → 2. Join</span>
@@ -435,10 +423,10 @@
                     step === 'success'
                       ? 'default'
                       : step === 'error'
-                      ? 'destructive'
-                      : isAlreadyMember || hasPenalties
-                      ? 'secondary'
-                      : 'secondary'
+                        ? 'destructive'
+                        : isAlreadyMember || hasPenalties
+                          ? 'secondary'
+                          : 'secondary'
                   }
                   className="gap-1"
                 >
@@ -446,7 +434,10 @@
                   {step === 'error' && <AlertTriangle className="h-3 w-3" />}
                   {step === 'checking' && <UserCheck className="h-3 w-3" />}
                   {step === 'approving' && <Key className="h-3 w-3" />}
-                  {(isLoading || isEstimatingGas || isCheckingMembership || isPenaltyCheckLoading) && (
+                  {(isLoading ||
+                    isEstimatingGas ||
+                    isCheckingMembership ||
+                    isPenaltyCheckLoading) && (
                     <Loader2 className="h-3 w-3 animate-spin" />
                   )}
                   {isAlreadyMember && <CheckCircle className="h-3 w-3" />}
@@ -454,14 +445,14 @@
                   {hasPenalties
                     ? 'Blocked'
                     : isAlreadyMember
-                    ? 'Already Member'
-                    : isPenaltyCheckLoading
-                    ? 'Checking'
-                    : isEstimatingGas
-                    ? 'Estimating'
-                    : isCheckingMembership
-                    ? 'Verifying'
-                    : step.charAt(0).toUpperCase() + step.slice(1)}
+                      ? 'Already Member'
+                      : isPenaltyCheckLoading
+                        ? 'Checking'
+                        : isEstimatingGas
+                          ? 'Estimating'
+                          : isCheckingMembership
+                            ? 'Verifying'
+                            : step.charAt(0).toUpperCase() + step.slice(1)}
                 </Badge>
               </div>
 
@@ -472,24 +463,25 @@
 
               {/* Penalty Check Progress */}
               {isPenaltyCheckLoading && (
-                <div className="p-3 bg-info/5 rounded-lg border border-info/20">
-                  <div className="flex items-center space-x-2 mb-2">
-                    <Shield className="h-4 w-4 text-info animate-pulse" />
+                <div className="rounded-lg border border-info/20 bg-info/5 p-3">
+                  <div className="mb-2 flex items-center space-x-2">
+                    <Shield className="h-4 w-4 animate-pulse text-info" />
                     <span className="text-sm font-medium text-info">
                       Penalty Token Verification
                     </span>
                   </div>
                   <p className="text-xs text-muted-foreground">
-                    Checking your wallet for penalty tokens before allowing participation...
+                    Checking your wallet for penalty tokens before allowing
+                    participation...
                   </p>
                 </div>
               )}
 
               {/* Membership Verification for ERC20 */}
               {step === 'checking' && !isPenaltyCheckLoading && (
-                <div className="p-3 bg-info/5 rounded-lg border border-info/20">
-                  <div className="flex items-center space-x-2 mb-2">
-                    <UserCheck className="h-4 w-4 text-info animate-pulse" />
+                <div className="rounded-lg border border-info/20 bg-info/5 p-3">
+                  <div className="mb-2 flex items-center space-x-2">
+                    <UserCheck className="h-4 w-4 animate-pulse text-info" />
                     <span className="text-sm font-medium text-info">
                       Membership Verification
                     </span>
@@ -502,36 +494,39 @@
               )}
 
               {/* Two-Step Process for ERC20 */}
-              {!isAlreadyMember && !hasPenalties && needsApproval && step === 'idle' && (
-                <div className="p-3 bg-info/5 rounded-lg border border-info/20">
-                  <div className="flex items-center space-x-2 mb-2">
-                    <ArrowRight className="h-4 w-4 text-info" />
-                    <span className="text-sm font-medium text-info">
-                      Two-Step Process
-                    </span>
-                  </div>
-                  <div className="space-y-1 text-xs text-muted-foreground">
-                    <div className="flex items-center space-x-2">
-                      <span className="w-4 h-4 bg-info/20 rounded-full flex items-center justify-center text-info font-bold text-xs">
-                        1
+              {!isAlreadyMember &&
+                !hasPenalties &&
+                needsApproval &&
+                step === 'idle' && (
+                  <div className="rounded-lg border border-info/20 bg-info/5 p-3">
+                    <div className="mb-2 flex items-center space-x-2">
+                      <ArrowRight className="h-4 w-4 text-info" />
+                      <span className="text-sm font-medium text-info">
+                        Two-Step Process
                       </span>
-                      <span>Approve tokens for the RONDA contract</span>
                     </div>
-                    <div className="flex items-center space-x-2">
-                      <span className="w-4 h-4 bg-info/20 rounded-full flex items-center justify-center text-info font-bold text-xs">
-                        2
-                      </span>
-                      <span>Join the RONDA with approved tokens</span>
+                    <div className="space-y-1 text-xs text-muted-foreground">
+                      <div className="flex items-center space-x-2">
+                        <span className="flex h-4 w-4 items-center justify-center rounded-full bg-info/20 text-xs font-bold text-info">
+                          1
+                        </span>
+                        <span>Approve tokens for the RONDA contract</span>
+                      </div>
+                      <div className="flex items-center space-x-2">
+                        <span className="flex h-4 w-4 items-center justify-center rounded-full bg-info/20 text-xs font-bold text-info">
+                          2
+                        </span>
+                        <span>Join the RONDA with approved tokens</span>
+                      </div>
                     </div>
                   </div>
-                </div>
-              )}
+                )}
 
               {/* Gas Estimation Progress */}
               {isEstimatingGas && (
-                <div className="p-3 bg-info/5 rounded-lg border border-info/20">
-                  <div className="flex items-center space-x-2 mb-2">
-                    <TrendingUp className="h-4 w-4 text-info animate-pulse" />
+                <div className="rounded-lg border border-info/20 bg-info/5 p-3">
+                  <div className="mb-2 flex items-center space-x-2">
+                    <TrendingUp className="h-4 w-4 animate-pulse text-info" />
                     <span className="text-sm font-medium text-info">
                       Calculating Gas Fees
                     </span>
@@ -544,22 +539,27 @@
               )}
 
               {/* Balance Check */}
-              {!isAlreadyMember && !hasPenalties && !hasEnoughBalance && !isEstimatingGas && (
-                <Alert variant="destructive">
-                  <AlertTriangle className="h-4 w-4" />
-                  <AlertDescription>
-                    Insufficient token balance. You need{' '}
-                    {formattedTotalContribution || totalRequiredFormatted} plus ETH for gas fees.
-                  </AlertDescription>
-                </Alert>
-              )}
+              {!isAlreadyMember &&
+                !hasPenalties &&
+                !hasEnoughBalance &&
+                !isEstimatingGas && (
+                  <Alert variant="destructive">
+                    <AlertTriangle className="h-4 w-4" />
+                    <AlertDescription>
+                      Insufficient token balance. You need{' '}
+                      {formattedTotalContribution || totalRequiredFormatted}{' '}
+                      plus ETH for gas fees.
+                    </AlertDescription>
+                  </Alert>
+                )}
 
               {/* Network Check */}
               {isWrongNetwork && (
                 <Alert variant="destructive">
                   <AlertTriangle className="h-4 w-4" />
                   <AlertDescription>
-                    Please switch to a supported network: Sepolia or Avalanche Fuji testnet to join this RONDA.
+                    Please switch to a supported network: Sepolia or Avalanche
+                    Fuji testnet to join this RONDA.
                   </AlertDescription>
                 </Alert>
               )}
@@ -580,24 +580,25 @@
       {(approvalHash || joinHash) && (
         <Card>
           <CardHeader>
-            <CardTitle className="text-lg flex items-center gap-2">
+            <CardTitle className="flex items-center gap-2 text-lg">
               <ExternalLink className="h-4 w-4" />
               Transaction Details
             </CardTitle>
             <CardDescription>
-              View your transactions on {currentNetworkConfig?.name || 'block'} explorer
+              View your transactions on {currentNetworkConfig?.name || 'block'}{' '}
+              explorer
             </CardDescription>
           </CardHeader>
           <CardContent className="space-y-3">
             {/* Approval Transaction */}
             {approvalHash && (
-              <div className="flex items-center justify-between p-3 bg-muted/50 rounded-lg">
+              <div className="flex items-center justify-between rounded-lg bg-muted/50 p-3">
                 <div className="space-y-1">
-                  <div className="font-medium text-sm flex items-center gap-2">
+                  <div className="flex items-center gap-2 text-sm font-medium">
                     <Key className="h-3 w-3" />
                     Token Approval
                   </div>
-                  <div className="text-xs text-muted-foreground font-mono">
+                  <div className="font-mono text-xs text-muted-foreground">
                     {approvalHash.slice(0, 10)}...{approvalHash.slice(-8)}
                   </div>
                 </div>
@@ -615,13 +616,13 @@
 
             {/* Join Transaction */}
             {joinHash && (
-              <div className="flex items-center justify-between p-3 bg-muted/50 rounded-lg">
+              <div className="flex items-center justify-between rounded-lg bg-muted/50 p-3">
                 <div className="space-y-1">
-                  <div className="font-medium text-sm flex items-center gap-2">
+                  <div className="flex items-center gap-2 text-sm font-medium">
                     <DollarSign className="h-3 w-3" />
                     Join RONDA
                   </div>
-                  <div className="text-xs text-muted-foreground font-mono">
+                  <div className="font-mono text-xs text-muted-foreground">
                     {joinHash.slice(0, 10)}...{joinHash.slice(-8)}
                   </div>
                   {estimatedGas ? (
@@ -666,11 +667,13 @@
           <CardContent className="space-y-3">
             <div className="grid grid-cols-2 gap-4 text-sm">
               <div>
-                <span className="text-muted-foreground">
-                  Penalty Status:
-                </span>
+                <span className="text-muted-foreground">Penalty Status:</span>
                 <div className="font-medium">
-                  {isPenaltyCheckLoading ? '🔄 Checking...' : hasPenalties ? `❌ ${penaltyCount} Penalties` : '✅ No Penalties'}
+                  {isPenaltyCheckLoading
+                    ? '🔄 Checking...'
+                    : hasPenalties
+                      ? `❌ ${penaltyCount} Penalties`
+                      : '✅ No Penalties'}
                 </div>
               </div>
               <div>
@@ -707,15 +710,16 @@
 
             {/* Entry Fee Breakdown */}
             {parseFloat(entryFeeFormatted) > 0 ? (
-              <div className="pt-3 border-t">
-                <h4 className="font-medium text-sm mb-2">Cost Breakdown</h4>
+              <div className="border-t pt-3">
+                <h4 className="mb-2 text-sm font-medium">Cost Breakdown</h4>
                 <div className="grid grid-cols-2 gap-4 text-xs">
                   <div>
                     <span className="text-muted-foreground">
                       Monthly Contribution:
                     </span>
                     <div className="font-mono">
-                      {formattedMonthlyDeposit || `${contributionAmount} tokens`}
+                      {formattedMonthlyDeposit ||
+                        `${contributionAmount} tokens`}
                     </div>
                   </div>
                   <div>
@@ -735,26 +739,22 @@
                   <div>
                     <span className="text-muted-foreground">Gas Cost:</span>
                     <div className="font-mono">
-<<<<<<< HEAD
-                      {isNetworkSupported ? `✅ ${currentNetworkConfig?.name || 'Supported'}` : '❌ Not Supported'}
-=======
                       {estimatedGasCostFormatted
                         ? `${parseFloat(estimatedGasCostFormatted).toFixed(
                             6
                           )} ETH`
                         : 'Estimating...'}
->>>>>>> 089cac81
                     </div>
                   </div>
                 </div>
               </div>
             ) : null}
 
-            <div className="pt-3 border-t">
+            <div className="border-t pt-3">
               <div className="space-y-2 text-xs">
                 <div>
                   <span className="text-muted-foreground">RONDA Contract:</span>
-                  <div className="font-mono break-all">
+                  <div className="break-all font-mono">
                     {roscaContractAddress}
                   </div>
                 </div>
@@ -782,20 +782,26 @@
       {step === 'success' && (
         <Card className="border-success/20 bg-success/5">
           <CardContent className="p-4">
-            <div className="flex items-center space-x-2 mb-3">
+            <div className="mb-3 flex items-center space-x-2">
               <CheckCircle className="h-5 w-5 text-success" />
               <span className="font-medium text-success">
                 Successfully Joined RONDA!
               </span>
             </div>
-            <p className="text-sm text-muted-foreground mb-4">
+            <p className="mb-4 text-sm text-muted-foreground">
               You are now a member of this RONDA. Your tokens have been
               transferred to the contract.
             </p>
-            <div className="space-y-2 text-xs text-muted-foreground mb-4">
-              <div>Total tokens sent: {formattedTotalContribution || totalRequiredFormatted}</div>
+            <div className="mb-4 space-y-2 text-xs text-muted-foreground">
+              <div>
+                Total tokens sent:{' '}
+                {formattedTotalContribution || totalRequiredFormatted}
+              </div>
               {parseFloat(entryFeeFormatted) > 0 && (
-                <div>Entry fee: {formattedEntryFee || `${entryFeeFormatted} tokens`}</div>
+                <div>
+                  Entry fee:{' '}
+                  {formattedEntryFee || `${entryFeeFormatted} tokens`}
+                </div>
               )}
               {estimatedGasCostFormatted ? (
                 <div>
@@ -810,7 +816,7 @@
                 size="sm"
                 onClick={() => window.location.reload()}
               >
-                <RefreshCw className="h-3 w-3 mr-1" />
+                <RefreshCw className="mr-1 h-3 w-3" />
                 Refresh Page
               </Button>
               {joinHash && (
@@ -820,7 +826,7 @@
                     target="_blank"
                     rel="noopener noreferrer"
                   >
-                    <ExternalLink className="h-3 w-3 mr-1" />
+                    <ExternalLink className="mr-1 h-3 w-3" />
                     View Transaction
                   </a>
                 </Button>
